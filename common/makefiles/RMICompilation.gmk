#
# Copyright (c) 2011, 2013, Oracle and/or its affiliates. All rights reserved.
# DO NOT ALTER OR REMOVE COPYRIGHT NOTICES OR THIS FILE HEADER.
#
# This code is free software; you can redistribute it and/or modify it
# under the terms of the GNU General Public License version 2 only, as
# published by the Free Software Foundation.  Oracle designates this
# particular file as subject to the "Classpath" exception as provided
# by Oracle in the LICENSE file that accompanied this code.
#
# This code is distributed in the hope that it will be useful, but WITHOUT
# ANY WARRANTY; without even the implied warranty of MERCHANTABILITY or
# FITNESS FOR A PARTICULAR PURPOSE.  See the GNU General Public License
# version 2 for more details (a copy is included in the LICENSE file that
# accompanied this code).
#
# You should have received a copy of the GNU General Public License version
# 2 along with this work; if not, write to the Free Software Foundation,
# Inc., 51 Franklin St, Fifth Floor, Boston, MA 02110-1301 USA.
#
# Please contact Oracle, 500 Oracle Parkway, Redwood Shores, CA 94065 USA
# or visit www.oracle.com if you need additional information or have any
# questions.
#

define SetupRMICompilation
  # param 1 is a name for a variable to depend on.
  # param 2 and up are named args.
  #   CLASSES:=List of classes to generate stubs for
  #   CLASSES_DIR:=Directory where to look for classes
  #   STUB_CLASSES_DIR:=Directory in where to put stub classes
  #   RUN_V11:=Set to run rmic with -v1.1
  #   RUN_V12:=Set to run rmic with -v1.2
  #   RUN_IIOP:=Set to run rmic with -iiop
  #   RUN_IIOP_STDPKG:=Set to run rmic with -iiop -standardPackage
  #   KEEP_GENERATED:=Set to keep generated sources around
  $(foreach i,2 3 4 5 6 7 8 9 10 11 12 13 14 15, $(if $($i),$1_$(strip $($i)))$(NEWLINE))
  $(call LogSetupMacroEntry,SetupRMICompilation($1),$2,$3,$4,$5,$6,$7,$8,$9,$(10),$(11),$(12),$(13),$(14),$(15))
  $(if $(16),$(error Internal makefile error: Too many arguments to SetupRMICompilation, please update RMICompilation.gmk))

<<<<<<< HEAD
  $1_DEP_FILE := $$($1_STUB_CLASSES_DIR)/_the.$1_rmic.generated
=======
  $1_DEP_FILE := $$($1_STUB_CLASSES_DIR)/$1_rmic
>>>>>>> 3d21054d

  $1_CLASSES_SLASH := $$(subst .,/,$$($1_CLASSES))
  $1_CLASS_FILES := $$(addprefix $$($1_CLASSES_DIR)/,$$(addsuffix .class,$$($1_CLASSES_SLASH)))
  $1_STUB_FILES := $$(addprefix $$($1_STUB_CLASSES_DIR)/,$$(addsuffix _Stub.class,$$($1_CLASSES_SLASH)))
  $1_TARGETS := $$($1_STUB_FILES)
  $1_ARGS :=
  ifneq (,$$($1_RUN_V11))
    $1_SKEL_FILES := $$(addprefix $$($1_STUB_CLASSES_DIR)/,$$(addsuffix _Skel.class,$$($1_CLASSES_SLASH)))
    $1_TARGETS += $$($1_SKEL_FILES)
    $1_ARGS += -v1.1
  endif
  ifneq (,$$($1_RUN_V12))
    $1_ARGS += -v1.2
  endif

  $1_TIE_BASE_FILES := $$(foreach f,$$($1_CLASSES_SLASH),$$(dir $$f)_$$(notdir $$f))
  $1_TIE_FILES := $$(addprefix $$($1_STUB_CLASSES_DIR)/org/omg/stub/,$$(addsuffix _Tie.class,$$($1_TIE_BASE_FILES)))
  $1_TIE_STDPKG_FILES := $$(addprefix $$($1_STUB_CLASSES_DIR)/,$$(addsuffix _Tie.class,$$($1_TIE_BASE_FILES)))

<<<<<<< HEAD
    ifneq (,$$($1_RUN_IIOP))
        $1_TARGETS += $$($1_TIE_FILES)
        $1_ARGS += -iiop -emitPermissionCheck
    endif
    ifneq (,$$($1_RUN_IIOP_STDPKG))
        $1_TARGETS += $$($1_TIE_STDPKG_FILES)
        $1_ARGS2 := -iiop -emitPermissionCheck -standardPackage
    endif
=======
  ifneq (,$$($1_RUN_IIOP))
    $1_TARGETS += $$($1_TIE_FILES)
    $1_ARGS += -iiop
  endif
  ifneq (,$$($1_RUN_IIOP_STDPKG))
    $1_TARGETS += $$($1_TIE_STDPKG_FILES)
    $1_ARGS2 := -iiop -standardPackage
  endif
>>>>>>> 3d21054d

  ifneq (,$$($1_KEEP_GENERATED))
    $1_ARGS += -keepgenerated
    $1_TARGETS += $$(subst .class,.java,$$($1_TARGETS))
  endif

  $1_DOLLAR_SAFE_CLASSES := $$(subst $$$$,\$$$$,$$($1_CLASSES))

  $$($1_TARGETS): $$($1_DEP_FILE) $$($1_CLASS_FILES)

  $$($1_DEP_FILE): $$($1_CLASS_FILES)
	$(MKDIR) -p $$($1_STUB_CLASSES_DIR)
	if [ "x$$($1_ARGS)" != "x" ]; then \
	  $(ECHO) $(LOG_INFO) Running rmic $$($1_ARGS) for $$($1_DOLLAR_SAFE_CLASSES) && \
	  $(RMIC) $$($1_ARGS) -classpath "$$($1_CLASSES_DIR)" \
	      -d $$($1_STUB_CLASSES_DIR) $$($1_DOLLAR_SAFE_CLASSES); \
	fi;
	if [ "x$$($1_ARGS2)" != "x" ]; then \
	  $(ECHO) $(LOG_INFO) Running rmic $$($1_ARGS2) for $$($1_DOLLAR_SAFE_CLASSES) && \
	  $(RMIC) $$($1_ARGS2) -classpath "$$($1_CLASSES_DIR)" \
	      -d $$($1_STUB_CLASSES_DIR) $$($1_DOLLAR_SAFE_CLASSES); \
	fi;
	$(TOUCH) $$@


<<<<<<< HEAD
  $1 := $$($1_TARGETS) $$($1_DEP_FILE)

=======
  $1 := $$($1_TARGETS)

  # By marking as secondary, this "touch" file doesn't need to be touched and will never exist.
  .SECONDARY: $$($1_DEP_FILE)
>>>>>>> 3d21054d
endef<|MERGE_RESOLUTION|>--- conflicted
+++ resolved
@@ -38,11 +38,7 @@
   $(call LogSetupMacroEntry,SetupRMICompilation($1),$2,$3,$4,$5,$6,$7,$8,$9,$(10),$(11),$(12),$(13),$(14),$(15))
   $(if $(16),$(error Internal makefile error: Too many arguments to SetupRMICompilation, please update RMICompilation.gmk))
 
-<<<<<<< HEAD
   $1_DEP_FILE := $$($1_STUB_CLASSES_DIR)/_the.$1_rmic.generated
-=======
-  $1_DEP_FILE := $$($1_STUB_CLASSES_DIR)/$1_rmic
->>>>>>> 3d21054d
 
   $1_CLASSES_SLASH := $$(subst .,/,$$($1_CLASSES))
   $1_CLASS_FILES := $$(addprefix $$($1_CLASSES_DIR)/,$$(addsuffix .class,$$($1_CLASSES_SLASH)))
@@ -62,25 +58,14 @@
   $1_TIE_FILES := $$(addprefix $$($1_STUB_CLASSES_DIR)/org/omg/stub/,$$(addsuffix _Tie.class,$$($1_TIE_BASE_FILES)))
   $1_TIE_STDPKG_FILES := $$(addprefix $$($1_STUB_CLASSES_DIR)/,$$(addsuffix _Tie.class,$$($1_TIE_BASE_FILES)))
 
-<<<<<<< HEAD
-    ifneq (,$$($1_RUN_IIOP))
-        $1_TARGETS += $$($1_TIE_FILES)
-        $1_ARGS += -iiop -emitPermissionCheck
-    endif
-    ifneq (,$$($1_RUN_IIOP_STDPKG))
-        $1_TARGETS += $$($1_TIE_STDPKG_FILES)
-        $1_ARGS2 := -iiop -emitPermissionCheck -standardPackage
-    endif
-=======
   ifneq (,$$($1_RUN_IIOP))
     $1_TARGETS += $$($1_TIE_FILES)
-    $1_ARGS += -iiop
+    $1_ARGS += -iiop -emitPermissionCheck
   endif
   ifneq (,$$($1_RUN_IIOP_STDPKG))
     $1_TARGETS += $$($1_TIE_STDPKG_FILES)
-    $1_ARGS2 := -iiop -standardPackage
+    $1_ARGS2 := -iiop -emitPermissionCheck -standardPackage
   endif
->>>>>>> 3d21054d
 
   ifneq (,$$($1_KEEP_GENERATED))
     $1_ARGS += -keepgenerated
@@ -106,13 +91,6 @@
 	$(TOUCH) $$@
 
 
-<<<<<<< HEAD
   $1 := $$($1_TARGETS) $$($1_DEP_FILE)
 
-=======
-  $1 := $$($1_TARGETS)
-
-  # By marking as secondary, this "touch" file doesn't need to be touched and will never exist.
-  .SECONDARY: $$($1_DEP_FILE)
->>>>>>> 3d21054d
 endef