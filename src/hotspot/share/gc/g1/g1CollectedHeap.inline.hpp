--- conflicted
+++ resolved
@@ -233,8 +233,6 @@
     return is_obj_dead_full(obj, heap_region_containing(obj));
 }
 
-<<<<<<< HEAD
-=======
 inline void G1CollectedHeap::mark_evac_failure_object(const oop obj, uint worker_id) const {
     // All objects failing evacuation are live. What we'll do is
     // that we'll update the next marking info so that they are
@@ -243,7 +241,6 @@
     _cm->raw_mark_in_bitmap(obj);
 }
 
->>>>>>> fe9c720b
 inline void G1CollectedHeap::set_humongous_reclaim_candidate(uint region, bool value) {
   assert(_hrm.at(region)->is_starts_humongous(), "Must start a humongous object");
   _humongous_reclaim_candidates.set_candidate(region, value);
