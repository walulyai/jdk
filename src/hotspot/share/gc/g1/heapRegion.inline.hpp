/*
 * Copyright (c) 2001, 2021, Oracle and/or its affiliates. All rights reserved.
 * DO NOT ALTER OR REMOVE COPYRIGHT NOTICES OR THIS FILE HEADER.
 *
 * This code is free software; you can redistribute it and/or modify it
 * under the terms of the GNU General Public License version 2 only, as
 * published by the Free Software Foundation.
 *
 * This code is distributed in the hope that it will be useful, but WITHOUT
 * ANY WARRANTY; without even the implied warranty of MERCHANTABILITY or
 * FITNESS FOR A PARTICULAR PURPOSE.  See the GNU General Public License
 * version 2 for more details (a copy is included in the LICENSE file that
 * accompanied this code).
 *
 * You should have received a copy of the GNU General Public License version
 * 2 along with this work; if not, write to the Free Software Foundation,
 * Inc., 51 Franklin St, Fifth Floor, Boston, MA 02110-1301 USA.
 *
 * Please contact Oracle, 500 Oracle Parkway, Redwood Shores, CA 94065 USA
 * or visit www.oracle.com if you need additional information or have any
 * questions.
 *
 */

#ifndef SHARE_GC_G1_HEAPREGION_INLINE_HPP
#define SHARE_GC_G1_HEAPREGION_INLINE_HPP

#include "gc/g1/heapRegion.hpp"

#include "gc/g1/g1BlockOffsetTable.inline.hpp"
#include "gc/g1/g1CollectedHeap.inline.hpp"
#include "gc/g1/g1ConcurrentMarkBitMap.inline.hpp"
#include "gc/g1/g1Predictions.hpp"
#include "gc/g1/g1SegmentedArray.inline.hpp"
#include "oops/oop.inline.hpp"
#include "runtime/atomic.hpp"
#include "runtime/prefetch.inline.hpp"
#include "utilities/align.hpp"
#include "utilities/globalDefinitions.hpp"

inline HeapWord* HeapRegion::allocate_impl(size_t min_word_size,
                                           size_t desired_word_size,
                                           size_t* actual_size) {
  HeapWord* obj = top();
  size_t available = pointer_delta(end(), obj);
  size_t want_to_allocate = MIN2(available, desired_word_size);
  if (want_to_allocate >= min_word_size) {
    HeapWord* new_top = obj + want_to_allocate;
    set_top(new_top);
    assert(is_object_aligned(obj) && is_object_aligned(new_top), "checking alignment");
    *actual_size = want_to_allocate;
    return obj;
  } else {
    return NULL;
  }
}

inline HeapWord* HeapRegion::par_allocate_impl(size_t min_word_size,
                                               size_t desired_word_size,
                                               size_t* actual_size) {
  do {
    HeapWord* obj = top();
    size_t available = pointer_delta(end(), obj);
    size_t want_to_allocate = MIN2(available, desired_word_size);
    if (want_to_allocate >= min_word_size) {
      HeapWord* new_top = obj + want_to_allocate;
      HeapWord* result = Atomic::cmpxchg(&_top, obj, new_top);
      // result can be one of two:
      //  the old top value: the exchange succeeded
      //  otherwise: the new value of the top is returned.
      if (result == obj) {
        assert(is_object_aligned(obj) && is_object_aligned(new_top), "checking alignment");
        *actual_size = want_to_allocate;
        return obj;
      }
    } else {
      return NULL;
    }
  } while (true);
}

inline HeapWord* HeapRegion::block_start(const void* p) {
  return _bot_part.block_start(p);
}

inline HeapWord* HeapRegion::live_block_at_or_spanning(HeapWord* start) {
  assert(is_aligned(start, BOTConstants::card_size_in_words()), "Start not aligned: " PTR_FORMAT, p2i(start));
  G1CMBitMap* bitmap = G1CollectedHeap::heap()->concurrent_mark()->mark_bitmap();
  // We need to find an object starting at start or before.
  if (bitmap->is_marked(start)) {
    // If start is marked, or this is the first block in a region,
    // simply return start.
    return start;
  }

  // Need to search the blocks before start if still in the current region.
  HeapWord* block_start = start;
  while (block_start > _bottom) {
    // The limit for this round is the previous block_start.
    HeapWord* limit = block_start;
    // Step to the previous block.
    block_start -= BOTConstants::card_size_in_words();
    assert(is_in(block_start), "Should never search outside the region");

    // Now find the last marked object in this block.
    HeapWord* current = bitmap->get_next_marked_addr(block_start, limit);
    HeapWord* last_marked_in_block = NULL;
    // Entering this loop mean we found a marked object in the block
    // and should return it. Step forward to the last marked and
    // keep it recorded in last_marked_in_block.
    while (current < limit) {
      last_marked_in_block = current;
      current = bitmap->get_next_marked_addr(current + 1, limit);
    }
    assert(current == limit, "invariant");

    // When we have found a marked object, we check if it is spanning
    // into the chunk starting at start.
    if (last_marked_in_block != NULL) {
      oop last_marked = cast_to_oop<HeapWord*>(last_marked_in_block);
      HeapWord* next = last_marked_in_block + last_marked->size();
      if (next > start) {
        return last_marked_in_block;
      } else {
        // Found object not spanning into block starting at start.
        return NULL;
      }
    }
   }

  // Did not find any marked objects return NULL.
  assert (block_start == _bottom, "Must search the whole region");
  assert (!bitmap->is_marked(_bottom), "Should not be marked, should have been found above");
  return NULL;
}

inline bool HeapRegion::obj_is_parsable(const HeapWord* addr) const {
  return addr >= _parsable_bottom;
}

inline bool HeapRegion::is_marked_in_bitmap(oop obj) const {
  return G1CollectedHeap::heap()->concurrent_mark()->mark_bitmap()->is_marked(obj);
}

inline bool HeapRegion::block_is_obj(const HeapWord* p) const {
  assert(p >= bottom() && p < top(), "precondition");
  assert(!is_continues_humongous(), "p must point to block-start");

  if (obj_is_parsable(p)) {
    return true;
  }

  // When class unloading is enabled it is not safe to only consider top() to conclude if the
  // given pointer is a valid object. The situation can occur both for class unloading in a
  // Full GC and during a concurrent cycle.
  // To make sure dead objects can be handled without always keeping an additional bitmap, we
  // scrub dead objects and create filler objects that are considered dead. We do this even if
  // class unloading is disabled to avoid special code.
  // From Remark until the region has been completely scrubbed obj_is_parsable will return false
  // and we have to use the bitmap to know if a block is a valid object.
  return is_marked_in_bitmap(cast_to_oop(p));
}

inline bool HeapRegion::obj_is_scrubbed(const oop obj) const {
  return obj->is_gc_marked();
}

inline bool HeapRegion::is_obj_dead(const oop obj) const {
  assert(is_in_reserved(obj), "Object " PTR_FORMAT " must be in region", p2i(obj));
  // Any object allocated since the last mark cycle is live. During Remark
  // the marking completes and what is considered the last cycle is updated.
  if (obj_allocated_since_last_marking(obj)) {
    return false;
  }

  // Objects in closed archive regions are always live.
  if (is_closed_archive()) {
    return false;
  }

  // From Remark until a region has been concurrently scrubbed, parts of the
  // region is not guaranteed to be parsable. Use the bitmap for liveness.
  if (!obj_is_parsable(cast_from_oop<HeapWord*>(obj))) {
    return !is_marked_in_bitmap(obj);
  }

  // This object is in the parsable part of the heap, live unless scrubbed.
  return obj_is_scrubbed(obj);
}

inline size_t HeapRegion::size_of_block(const HeapWord* addr) const {
  assert(_parsable_bottom > _bottom, "Should only be used when part of the region is un-parsable");
  assert(!obj_is_parsable(addr), "Should only be used when addr is in un-parsable range");

  const G1CMBitMap* bitmap = G1CollectedHeap::heap()->concurrent_mark()->mark_bitmap();
  HeapWord* next_live = bitmap->get_next_marked_addr(addr, _parsable_bottom);

  assert(next_live > addr, "Must move forward");
  return pointer_delta(next_live, addr);
}

inline size_t HeapRegion::block_size(const HeapWord *addr) const {
  assert(addr < top(), "precondition");
  //assert(block_is_obj(addr), "All blocks must be valid");

  if (!block_is_obj(addr)) {
    return size_of_block(addr);
  }

  return cast_to_oop(addr)->size();
}

inline void HeapRegion::reset_compaction_top_after_compaction() {
  set_top(compaction_top());
  _compaction_top = bottom();
}

inline void HeapRegion::reset_compacted_after_full_gc() {
  assert(!is_pinned(), "must be");

  reset_compaction_top_after_compaction();
  // After a compaction the mark bitmap in a non-pinned regions is invalid.
  // But all objects are live, we get this by setting "prev" TAMS to bottom.
  zero_marked_bytes();
  init_top_at_mark_start();

  reset_after_full_gc_common();
}

inline void HeapRegion::reset_skip_compacting_after_full_gc() {
  assert(!is_free(), "must be");

  assert(compaction_top() == bottom(),
         "region %u compaction_top " PTR_FORMAT " must not be different from bottom " PTR_FORMAT,
         hrm_index(), p2i(compaction_top()), p2i(bottom()));

  _prev_top_at_mark_start = top(); // Keep existing top and usage.
  _prev_marked_bytes = used();
  _top_at_mark_start = bottom();
  _next_marked_bytes = 0;

  reset_after_full_gc_common();
}

inline void HeapRegion::reset_after_full_gc_common() {
  // Everything above bottom() is parsable and live.
  _parsable_bottom = bottom();

  // Clear unused heap memory in debug builds.
  if (ZapUnusedHeapArea) {
    mangle_unused_area();
  }
}

template<typename ApplyToMarkedClosure>
inline void HeapRegion::apply_to_marked_objects(G1CMBitMap* bitmap, ApplyToMarkedClosure* closure) {
  HeapWord* limit = top();
  HeapWord* next_addr = bottom();

  while (next_addr < limit) {
    Prefetch::write(next_addr, PrefetchScanIntervalInBytes);
    // This explicit is_marked check is a way to avoid
    // some extra work done by get_next_marked_addr for
    // the case where next_addr is marked.
    if (bitmap->is_marked(next_addr)) {
      oop current = cast_to_oop(next_addr);
      next_addr += closure->apply(current);
    } else {
      next_addr = bitmap->get_next_marked_addr(next_addr, limit);
    }
  }

  assert(next_addr == limit, "Should stop the scan at the limit.");
}

inline HeapWord* HeapRegion::par_allocate(size_t min_word_size,
                                          size_t desired_word_size,
                                          size_t* actual_word_size) {
  return par_allocate_impl(min_word_size, desired_word_size, actual_word_size);
}

inline HeapWord* HeapRegion::allocate(size_t word_size) {
  size_t temp;
  return allocate(word_size, word_size, &temp);
}

inline HeapWord* HeapRegion::allocate(size_t min_word_size,
                                      size_t desired_word_size,
                                      size_t* actual_word_size) {
  return allocate_impl(min_word_size, desired_word_size, actual_word_size);
}

inline void HeapRegion::update_bot_for_obj(HeapWord* obj_start, size_t obj_size) {
  assert(is_old(), "should only do BOT updates for old regions");

  HeapWord* obj_end = obj_start + obj_size;

  assert(is_in(obj_start), "obj_start must be in this region: " HR_FORMAT
         " obj_start " PTR_FORMAT " obj_end " PTR_FORMAT,
         HR_FORMAT_PARAMS(this),
         p2i(obj_start), p2i(obj_end));

  _bot_part.update_for_block(obj_start, obj_end);
}

inline void HeapRegion::note_start_of_marking() {
  _next_marked_bytes = 0;
  _top_at_mark_start = top();
  _gc_efficiency = -1.0;
}

inline void HeapRegion::note_end_of_marking() {
  _prev_top_at_mark_start = _top_at_mark_start;
  _parsable_bottom = _top_at_mark_start;
  _top_at_mark_start = bottom();
  _prev_marked_bytes = _next_marked_bytes;
  _next_marked_bytes = 0;
}

inline void HeapRegion::note_end_of_scrubbing() {
  _parsable_bottom = _bottom;
}

inline bool HeapRegion::in_collection_set() const {
  return G1CollectedHeap::heap()->is_in_cset(this);
}

template <class Closure, bool is_gc_active>
HeapWord* HeapRegion::do_oops_on_memregion_in_humongous(MemRegion mr,
                                                        Closure* cl,
                                                        G1CollectedHeap* g1h) {
  assert(is_humongous(), "precondition");
  HeapRegion* sr = humongous_start_region();
  oop obj = cast_to_oop(sr->bottom());

  // If concurrent and klass_or_null is NULL, then space has been
  // allocated but the object has not yet been published by setting
  // the klass.  That can only happen if the card is stale.  However,
  // we've already set the card clean, so we must return failure,
  // since the allocating thread could have performed a write to the
  // card that might be missed otherwise.
  if (!is_gc_active && (obj->klass_or_null_acquire() == NULL)) {
    return NULL;
  }

  // We have a well-formed humongous object at the start of sr.
  // Only filler objects follow a humongous object in the containing
  // regions, and we can ignore those.  So only process the one
  // humongous object.
  if (g1h->is_obj_dead(obj, sr)) {
    // The object is dead. There can be no other object in this region, so return
    // the end of that region.
    return end();
  }
  if (obj->is_objArray() || (sr->bottom() < mr.start())) {
    // objArrays are always marked precisely, so limit processing
    // with mr.  Non-objArrays might be precisely marked, and since
    // it's humongous it's worthwhile avoiding full processing.
    // However, the card could be stale and only cover filler
    // objects.  That should be rare, so not worth checking for;
    // instead let it fall out from the bounded iteration.
    obj->oop_iterate(cl, mr);
    return mr.end();
  } else {
    // If obj is not an objArray and mr contains the start of the
    // obj, then this could be an imprecise mark, and we need to
    // process the entire object.
    size_t size = obj->oop_iterate_size(cl);
    // We have scanned to the end of the object, but since there can be no objects
    // after this humongous object in the region, we can return the end of the
    // region if it is greater.
    return MAX2(cast_from_oop<HeapWord*>(obj) + size, mr.end());
  }
}

template <class Closure, bool is_gc_active>
inline HeapWord* HeapRegion::oops_on_memregion_iterate(MemRegion mr, Closure* cl) {
  // Cache the boundaries of the memory region in some const locals
  HeapWord* const start = mr.start();
  HeapWord* const end = mr.end();

  // Find the obj that extends onto mr.start().
<<<<<<< HEAD
  HeapWord* cur = block_start(start);

  const G1CMBitMap* const bitmap = g1h->concurrent_mark()->prev_mark_bitmap();
=======
  HeapWord* cur;
  if (obj_is_parsable(start) || is_gc_active) {
    // If start is in the the parsable part of the region or we
    // are in a safepoint the BOT is stable and we can use
    // block_start to find the object start.
    cur = block_start(start);

    assert(cur <= start, "cur: " PTR_FORMAT ", start: " PTR_FORMAT, p2i(cur), p2i(start));
    DEBUG_ONLY(HeapWord* next = cur + block_size(cur);)
    assert(start < next, "start: " PTR_FORMAT ", next: " PTR_FORMAT, p2i(start), p2i(next));
  } else {
    // Doing concurrent refinement and during the scrubbing phase.
    // At this point the BOT is not stable and we need to get the
    // object potentially spanning into the chunk by searching the
    // bitmap.
    cur = live_block_at_or_spanning(start);
    if (cur == NULL) {
      // No live object spanning into this memory region. Find
      // the first live after start.
      cur = start + size_of_block(start);
      // Not safe to scan past the given MemRegion so we need to
      // check that cur is still within it.
      if (cur >= end) {
        return end;
      }
    }
    assert(cur < end, "cur: " PTR_FORMAT ", end: " PTR_FORMAT, p2i(cur), p2i(end));
  }

>>>>>>> fe9c720b
  while (true) {
    oop obj = cast_to_oop(cur);
    assert(oopDesc::is_oop(obj, true), "Not an oop at " PTR_FORMAT, p2i(cur));
    assert(obj->klass_or_null() != NULL,
           "Unparsable heap at " PTR_FORMAT, p2i(cur));

    bool is_dead = is_obj_dead(obj);
    bool is_precise = false;

    cur += block_size(cur);
    if (!is_dead) {
      // Process live object's references.

      // Non-objArrays are usually marked imprecise at the object
      // start, in which case we need to iterate over them in full.
      // objArrays are precisely marked, but can still be iterated
      // over in full if completely covered.
      if (!obj->is_objArray() || (cast_from_oop<HeapWord*>(obj) >= start && cur <= end)) {
        obj->oop_iterate(cl);
      } else {
        obj->oop_iterate(cl, mr);
        is_precise = true;
      }
    }
    if (cur >= end) {
      return is_precise ? end : cur;
    }
  }
}

template <bool is_gc_active, class Closure>
HeapWord* HeapRegion::oops_on_memregion_seq_iterate_careful(MemRegion mr,
                                                            Closure* cl) {
  assert(MemRegion(bottom(), end()).contains(mr), "Card region not in heap region");
  G1CollectedHeap* g1h = G1CollectedHeap::heap();

  // Special handling for humongous regions.
  if (is_humongous()) {
    return do_oops_on_memregion_in_humongous<Closure, is_gc_active>(mr, cl, g1h);
  }
  assert(is_old() || is_archive(), "Wrongly trying to iterate over region %u type %s", _hrm_index, get_type_str());

  // Because mr has been trimmed to what's been allocated in this
  // region, the parts of the heap that are examined here are always
  // parsable; there's no need to use klass_or_null to detect
  // in-progress allocation.
  // We might be in the progress of scrubbing this region and in this
  // case there might be objects that have their classes unloaded and
  // therefore needs to be scanned using the bitmap.

  return oops_on_memregion_iterate<Closure, is_gc_active>(mr, cl);
}

inline int HeapRegion::age_in_surv_rate_group() const {
  assert(has_surv_rate_group(), "pre-condition");
  assert(has_valid_age_in_surv_rate(), "pre-condition");
  return _surv_rate_group->age_in_group(_age_index);
}

inline bool HeapRegion::has_valid_age_in_surv_rate() const {
  return G1SurvRateGroup::is_valid_age_index(_age_index);
}

inline bool HeapRegion::has_surv_rate_group() const {
  return _surv_rate_group != NULL;
}

inline double HeapRegion::surv_rate_prediction(G1Predictions const& predictor) const {
  assert(has_surv_rate_group(), "pre-condition");
  return _surv_rate_group->surv_rate_pred(predictor, age_in_surv_rate_group());
}

inline void HeapRegion::install_surv_rate_group(G1SurvRateGroup* surv_rate_group) {
  assert(surv_rate_group != NULL, "pre-condition");
  assert(!has_surv_rate_group(), "pre-condition");
  assert(is_young(), "pre-condition");

  _surv_rate_group = surv_rate_group;
  _age_index = surv_rate_group->next_age_index();
}

inline void HeapRegion::uninstall_surv_rate_group() {
  if (has_surv_rate_group()) {
    assert(has_valid_age_in_surv_rate(), "pre-condition");
    assert(is_young(), "pre-condition");

    _surv_rate_group = NULL;
    _age_index = G1SurvRateGroup::InvalidAgeIndex;
  } else {
    assert(!has_valid_age_in_surv_rate(), "pre-condition");
  }
}

inline void HeapRegion::record_surv_words_in_group(size_t words_survived) {
  assert(has_surv_rate_group(), "pre-condition");
  assert(has_valid_age_in_surv_rate(), "pre-condition");
  int age_in_group = age_in_surv_rate_group();
  _surv_rate_group->record_surviving_words(age_in_group, words_survived);
}

#endif // SHARE_GC_G1_HEAPREGION_INLINE_HPP<|MERGE_RESOLUTION|>--- conflicted
+++ resolved
@@ -380,11 +380,6 @@
   HeapWord* const end = mr.end();
 
   // Find the obj that extends onto mr.start().
-<<<<<<< HEAD
-  HeapWord* cur = block_start(start);
-
-  const G1CMBitMap* const bitmap = g1h->concurrent_mark()->prev_mark_bitmap();
-=======
   HeapWord* cur;
   if (obj_is_parsable(start) || is_gc_active) {
     // If start is in the the parsable part of the region or we
@@ -414,7 +409,6 @@
     assert(cur < end, "cur: " PTR_FORMAT ", end: " PTR_FORMAT, p2i(cur), p2i(end));
   }
 
->>>>>>> fe9c720b
   while (true) {
     oop obj = cast_to_oop(cur);
     assert(oopDesc::is_oop(obj, true), "Not an oop at " PTR_FORMAT, p2i(cur));
