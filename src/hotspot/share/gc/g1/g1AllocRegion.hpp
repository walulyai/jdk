/*
 * Copyright (c) 2011, 2023, Oracle and/or its affiliates. All rights reserved.
 * DO NOT ALTER OR REMOVE COPYRIGHT NOTICES OR THIS FILE HEADER.
 *
 * This code is free software; you can redistribute it and/or modify it
 * under the terms of the GNU General Public License version 2 only, as
 * published by the Free Software Foundation.
 *
 * This code is distributed in the hope that it will be useful, but WITHOUT
 * ANY WARRANTY; without even the implied warranty of MERCHANTABILITY or
 * FITNESS FOR A PARTICULAR PURPOSE.  See the GNU General Public License
 * version 2 for more details (a copy is included in the LICENSE file that
 * accompanied this code).
 *
 * You should have received a copy of the GNU General Public License version
 * 2 along with this work; if not, write to the Free Software Foundation,
 * Inc., 51 Franklin St, Fifth Floor, Boston, MA 02110-1301 USA.
 *
 * Please contact Oracle, 500 Oracle Parkway, Redwood Shores, CA 94065 USA
 * or visit www.oracle.com if you need additional information or have any
 * questions.
 *
 */

#ifndef SHARE_GC_G1_G1ALLOCREGION_HPP
#define SHARE_GC_G1_G1ALLOCREGION_HPP

#include "gc/g1/g1EvacStats.hpp"
#include "gc/g1/g1HeapRegion.hpp"
#include "gc/g1/g1HeapRegionAttr.hpp"
#include "gc/g1/g1NUMA.hpp"

class G1CollectedHeap;

// A class that holds a region that is active in satisfying allocation
// requests, potentially issued in parallel. When the active region is
// full it will be retired and replaced with a new one. The
// implementation assumes that fast-path allocations will be lock-free
// and a lock will need to be taken when the active region needs to be
// replaced.

class G1AllocRegion : public CHeapObj<mtGC> {

private:
  // The active allocating region we are currently allocating out
  // of. The invariant is that if this object is initialized (i.e.,
  // init() has been called and release() has not) then _alloc_region
  // is either an active allocating region or the dummy region (i.e.,
  // it can never be null) and this object can be used to satisfy
  // allocation requests. If this object is not initialized
  // (i.e. init() has not been called or release() has been called)
  // then _alloc_region is null and this object should not be used to
  // satisfy allocation requests (it was done this way to force the
  // correct use of init() and release()).
  HeapRegion* volatile _alloc_region;

  // It keeps track of the distinct number of regions that are used
  // for allocation in the active interval of this object, i.e.,
  // between a call to init() and a call to release(). The count
  // mostly includes regions that are freshly allocated, as well as
  // the region that is re-used using the set() method. This count can
  // be used in any heuristics that might want to bound how many
  // distinct regions this object can used during an active interval.
  uint _count;

  // When we set up a new active region we save its used bytes in this
  // field so that, when we retire it, we can calculate how much space
  // we allocated in it.
  size_t _used_bytes_before;

  // Useful for debugging and tracing.
  const char* _name;

  // A dummy region (i.e., it's been allocated specially for this
  // purpose and it is not part of the heap) that is full (i.e., top()
  // == end()). When we don't have a valid active region we make
  // _alloc_region point to this. This allows us to skip checking
  // whether the _alloc_region is null or not.
  static HeapRegion* _dummy_region;

  // After a region is allocated by alloc_new_region, this
  // method is used to set it as the active alloc_region
  void update_alloc_region(HeapRegion* alloc_region);

  // Allocate a new active region and use it to perform a word_size
  // allocation.
  HeapWord* new_alloc_region_and_allocate(size_t word_size);

  // Perform an allocation out of a new allocation region, retiring the current one.
  inline HeapWord* attempt_allocation_using_new_region(size_t min_word_size,
                                                       size_t desired_word_size,
                                                       size_t* actual_word_size);
protected:
  // The memory node index this allocation region belongs to.
  uint _node_index;

  // Reset the alloc region to point the dummy region.
  void reset_alloc_region();

  // Perform a non-MT-safe allocation out of the given region.
  inline HeapWord* allocate(HeapRegion* alloc_region,
                            size_t word_size);

  // Perform a MT-safe allocation out of the given region.
  inline HeapWord* par_allocate(HeapRegion* alloc_region,
                                size_t word_size);
  // Perform a MT-safe allocation out of the given region, with the given
  // minimum and desired size. Returns the actual size allocated (between
  // minimum and desired size) in actual_word_size if the allocation has been
  // successful.
  inline HeapWord* par_allocate(HeapRegion* alloc_region,
                                size_t min_word_size,
                                size_t desired_word_size,
                                size_t* actual_word_size);

  // Ensure that the region passed as a parameter has been filled up
  // so that no one else can allocate out of it any more.
  // Returns the number of bytes that have been wasted by filled up
  // the space.
  size_t fill_up_remaining_space(HeapRegion* alloc_region);

  // Retire the active allocating region. If fill_up is true then make
  // sure that the region is full before we retire it so that no one
  // else can allocate out of it.
  // Returns the number of bytes that have been filled up during retire.
  virtual size_t retire(HeapRegion* retired_region, size_t used_bytes_before, bool fill_up);

  size_t retire_internal(HeapRegion* alloc_region, size_t used_bytes_before, bool fill_up);

  // For convenience as subclasses use it.
  static G1CollectedHeap* _g1h;

  virtual HeapRegion* allocate_new_region(size_t word_size) = 0;
  virtual void retire_region(HeapRegion* alloc_region,
                             size_t allocated_bytes) = 0;

  G1AllocRegion(const char* name, bool bot_updates, uint node_index);

public:
  static void setup(G1CollectedHeap* g1h, HeapRegion* dummy_region);

  HeapRegion* get() const {
    HeapRegion * hr = _alloc_region;
    // Make sure that the dummy region does not escape this class.
    return (hr == _dummy_region) ? nullptr : hr;
  }

  uint count() { return _count; }

  // The following two are the building blocks for the allocation method.

  // Perform an allocation out of the current allocation region, with the given
  // minimum and desired size. Returns the actual size allocated (between
  // minimum and desired size) in actual_word_size if the allocation has been
  // successful.
  // Should be called without holding a lock. It will try to allocate lock-free
  // out of the active region, or return null if it was unable to.
  inline HeapWord* attempt_allocation(size_t min_word_size,
                                      size_t desired_word_size,
                                      size_t* actual_word_size);

  inline HeapWord* attempt_allocation_locked(size_t word_size);
  // Second-level allocation: Should be called while holding a
  // lock. We require that the caller takes the appropriate lock
  // before calling this so that it is easier to make it conform
  // to the locking protocol. The min and desired word size allow
  // specifying a minimum and maximum size of the allocation. The
  // actual size of allocation is returned in actual_word_size.
  inline HeapWord* attempt_allocation_locked(size_t min_word_size,
                                             size_t desired_word_size,
                                             size_t* actual_word_size);

  // Should be called before we start using this object.
  virtual void init();

  // This can be used to set the active region to a specific
  // region. (Use Example: we try to retain the last old GC alloc
  // region that we've used during a GC and we can use set() to
  // re-instate it at the beginning of the next GC.)
  void set(HeapRegion* alloc_region);

  // Should be called when we want to release the active region which
  // is returned after it's been retired.
  virtual HeapRegion* release();

  void trace(const char* str,
             size_t min_word_size = 0,
             size_t desired_word_size = 0,
             size_t actual_word_size = 0,
             HeapWord* result = nullptr) PRODUCT_RETURN;
};

class MutatorAllocRegion : public G1AllocRegion {
private:
  // Keeps track of the total waste generated during the current
  // mutator phase.
  size_t _wasted_bytes;

  // Retained allocation region. Used to lower the waste generated
  // during mutation by having two active regions if the free space
  // in a region about to be retired still could fit a TLAB.
  HeapRegion* volatile _retained_alloc_region;

  size_t _retained_used_bytes_before;

  // Decide if the region should be retained, based on the free size
  // in it and the free size in the currently retained region, if any.
  bool should_retain(HeapRegion* region);
protected:
<<<<<<< HEAD
  HeapRegion* allocate_new_region(size_t word_size, bool force) override;
  void retire_region(HeapRegion* alloc_region, size_t allocated_bytes) override;
  size_t retire(HeapRegion* retired_region, size_t used_bytes_before, bool fill_up) override;
=======
  virtual HeapRegion* allocate_new_region(size_t word_size);
  virtual void retire_region(HeapRegion* alloc_region, size_t allocated_bytes);
  virtual size_t retire(bool fill_up);
>>>>>>> 37c24695
public:
  MutatorAllocRegion(uint node_index)
    : G1AllocRegion("Mutator Alloc Region", false /* bot_updates */, node_index),
      _wasted_bytes(0),
      _retained_alloc_region(nullptr) { }

  // Returns the combined used memory in the current alloc region and
  // the retained alloc region.
  size_t used_in_alloc_regions();

  // Perform an allocation out of the retained allocation region, with the given
  // minimum and desired size. Returns the actual size allocated (between
  // minimum and desired size) in actual_word_size if the allocation has been
  // successful.
  // Should be called without holding a lock. It will try to allocate lock-free
  // out of the retained region, or return null if it was unable to.
  inline HeapWord* attempt_retained_allocation(size_t min_word_size,
                                               size_t desired_word_size,
                                               size_t* actual_word_size);

  // This specialization of release() makes sure that the retained alloc
  // region is retired and set to null.
  virtual HeapRegion* release();

  virtual void init();
};

// Common base class for allocation regions used during GC.
class G1GCAllocRegion : public G1AllocRegion {
protected:
  G1EvacStats* _stats;
  G1HeapRegionAttr::region_type_t _purpose;

<<<<<<< HEAD
  HeapRegion* allocate_new_region(size_t word_size, bool force) override;
  void retire_region(HeapRegion* alloc_region, size_t allocated_bytes) override;
=======
  virtual HeapRegion* allocate_new_region(size_t word_size);
  virtual void retire_region(HeapRegion* alloc_region, size_t allocated_bytes);
>>>>>>> 37c24695

  size_t retire(HeapRegion* retired_region, size_t used_bytes_before, bool fill_up) override;

  G1GCAllocRegion(const char* name, bool bot_updates, G1EvacStats* stats,
                  G1HeapRegionAttr::region_type_t purpose, uint node_index = G1NUMA::AnyNodeIndex) :
    G1AllocRegion(name, bot_updates, node_index),
    _stats(stats),
    _purpose(purpose)
  {
    assert(stats != nullptr, "Must pass non-null PLAB statistics");
  }
};

class SurvivorGCAllocRegion : public G1GCAllocRegion {
public:
  SurvivorGCAllocRegion(G1EvacStats* stats, uint node_index)
  : G1GCAllocRegion("Survivor GC Alloc Region", false /* bot_updates */, stats, G1HeapRegionAttr::Young, node_index) { }
};

class OldGCAllocRegion : public G1GCAllocRegion {
public:
  OldGCAllocRegion(G1EvacStats* stats)
  : G1GCAllocRegion("Old GC Alloc Region", true /* bot_updates */, stats, G1HeapRegionAttr::Old) { }
};

#endif // SHARE_GC_G1_G1ALLOCREGION_HPP<|MERGE_RESOLUTION|>--- conflicted
+++ resolved
@@ -207,15 +207,9 @@
   // in it and the free size in the currently retained region, if any.
   bool should_retain(HeapRegion* region);
 protected:
-<<<<<<< HEAD
-  HeapRegion* allocate_new_region(size_t word_size, bool force) override;
+  HeapRegion* allocate_new_region(size_t word_size) override;
   void retire_region(HeapRegion* alloc_region, size_t allocated_bytes) override;
   size_t retire(HeapRegion* retired_region, size_t used_bytes_before, bool fill_up) override;
-=======
-  virtual HeapRegion* allocate_new_region(size_t word_size);
-  virtual void retire_region(HeapRegion* alloc_region, size_t allocated_bytes);
-  virtual size_t retire(bool fill_up);
->>>>>>> 37c24695
 public:
   MutatorAllocRegion(uint node_index)
     : G1AllocRegion("Mutator Alloc Region", false /* bot_updates */, node_index),
@@ -249,13 +243,8 @@
   G1EvacStats* _stats;
   G1HeapRegionAttr::region_type_t _purpose;
 
-<<<<<<< HEAD
-  HeapRegion* allocate_new_region(size_t word_size, bool force) override;
+  HeapRegion* allocate_new_region(size_t word_size) override;
   void retire_region(HeapRegion* alloc_region, size_t allocated_bytes) override;
-=======
-  virtual HeapRegion* allocate_new_region(size_t word_size);
-  virtual void retire_region(HeapRegion* alloc_region, size_t allocated_bytes);
->>>>>>> 37c24695
 
   size_t retire(HeapRegion* retired_region, size_t used_bytes_before, bool fill_up) override;
 
