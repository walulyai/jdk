/*
 * Copyright (c) 2022, Oracle and/or its affiliates. All rights reserved.
 * DO NOT ALTER OR REMOVE COPYRIGHT NOTICES OR THIS FILE HEADER.
 *
 * This code is free software; you can redistribute it and/or modify it
 * under the terms of the GNU General Public License version 2 only, as
 * published by the Free Software Foundation.
 *
 * This code is distributed in the hope that it will be useful, but WITHOUT
 * ANY WARRANTY; without even the implied warranty of MERCHANTABILITY or
 * FITNESS FOR A PARTICULAR PURPOSE.  See the GNU General Public License
 * version 2 for more details (a copy is included in the LICENSE file that
 * accompanied this code).
 *
 * You should have received a copy of the GNU General Public License version
 * 2 along with this work; if not, write to the Free Software Foundation,
 * Inc., 51 Franklin St, Fifth Floor, Boston, MA 02110-1301 USA.
 *
 * Please contact Oracle, 500 Oracle Parkway, Redwood Shores, CA 94065 USA
 * or visit www.oracle.com if you need additional information or have any
 * questions.
 *
 */

#ifndef SHARE_GC_G1_G1CONCURRENTREFINETHREADSNEEDED_HPP
#define SHARE_GC_G1_G1CONCURRENTREFINETHREADSNEEDED_HPP

#include "memory/allocation.hpp"
#include "utilities/globalDefinitions.hpp"

class G1Analytics;
class G1Policy;

// Used to compute the number of refinement threads that need to be running
// in order to have the number of pending cards below the policy-directed
// goal when the next GC occurs.
class G1ConcurrentRefineThreadsNeeded : public CHeapObj<mtGC> {
  G1Policy* _policy;
  double _update_period_ms;
<<<<<<< HEAD
  double _predicted_time_ms; // FIXME:_predicted_time_to_gc_ms
  size_t _predicted_cards;
=======
  double _predicted_time_until_next_gc_ms;
  size_t _predicted_cards_at_next_gc;
>>>>>>> ffdf6339
  uint _threads_needed;

public:
  G1ConcurrentRefineThreadsNeeded(G1Policy* policy, double update_period_ms);

  // Update the number of running refinement threads needed to reach the
  // target before the next GC.
  void update(uint active_threads,
              size_t available_bytes,
              size_t num_cards,
              size_t target_num_cards);

  // The number of refinement threads needed.
  uint threads_needed() const { return _threads_needed; }

  // Estimate of the time until the next GC.
  double predicted_time_until_next_gc_ms() const {
    return _predicted_time_until_next_gc_ms;
  }

  // Estimate of the number of pending cards at the next GC if no further
  // refinement is performed.
  size_t predicted_cards_at_next_gc() const {
    return _predicted_cards_at_next_gc;
  }
};

#endif // SHARE_GC_G1_G1CONCURRENTREFINETHREADSNEEDED_HPP<|MERGE_RESOLUTION|>--- conflicted
+++ resolved
@@ -37,13 +37,8 @@
 class G1ConcurrentRefineThreadsNeeded : public CHeapObj<mtGC> {
   G1Policy* _policy;
   double _update_period_ms;
-<<<<<<< HEAD
-  double _predicted_time_ms; // FIXME:_predicted_time_to_gc_ms
-  size_t _predicted_cards;
-=======
   double _predicted_time_until_next_gc_ms;
   size_t _predicted_cards_at_next_gc;
->>>>>>> ffdf6339
   uint _threads_needed;
 
 public:
